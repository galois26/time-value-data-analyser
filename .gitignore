--- conflicted
+++ resolved
@@ -1,6 +1,2 @@
-<<<<<<< HEAD
 .env
-*.prom
-=======
-.env
->>>>>>> 52253dcb
+.gitignore